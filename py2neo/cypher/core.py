#!/usr/bin/env python
# -*- coding: utf-8 -*-

# Copyright 2011-2014, Nigel Small
#
# Licensed under the Apache License, Version 2.0 (the "License");
# you may not use this file except in compliance with the License.
# You may obtain a copy of the License at
#
#     http://www.apache.org/licenses/LICENSE-2.0
#
# Unless required by applicable law or agreed to in writing, software
# distributed under the License is distributed on an "AS IS" BASIS,
# WITHOUT WARRANTIES OR CONDITIONS OF ANY KIND, either express or implied.
# See the License for the specific language governing permissions and
# limitations under the License.


from __future__ import unicode_literals

from collections import OrderedDict
import logging

from py2neo.core import Service, Resource, Node, Rel, Relationship
from py2neo.cypher.error import CypherError, TransactionError, TransactionFinished
from py2neo.packages.jsonstream import assembled, grouped
from py2neo.util import ustr

__all__ = ["CypherResource", "CypherTransaction", "CypherResults", "IterableCypherResults",
           "Record", "RecordProducer"]


log = logging.getLogger("py2neo.cypher")


class CypherResource(Service):
    """ Wrapper for the standard Cypher endpoint, providing
    non-transactional Cypher execution capabilities. Instances
    of this class will generally be created by and accessed via
    the associated Graph object::

        from py2neo import Graph
        graph = Graph()
        results = graph.cypher.execute("MATCH (n:Person) RETURN n")

    """

    error_class = CypherError

    __instances = {}

    def __new__(cls, uri, transaction_uri=None):
        key = (uri, transaction_uri)
        try:
            inst = cls.__instances[key]
        except KeyError:
            inst = super(CypherResource, cls).__new__(cls)
            inst.bind(uri)
            inst.transaction_uri = transaction_uri
            cls.__instances[key] = inst
        return inst

    def post(self, statement, parameters=None):
        log.debug("Statement: %r", statement)
        payload = {"query": statement}
        if parameters:
            payload["params"] = {}
            for key, value in parameters.items():
                if isinstance(value, (Node, Rel, Relationship)):
                    value = value._id
                payload["params"][key] = value
            log.debug("Params: %r", payload["params"])
        return self.resource.post(payload)

    def run(self, statement, parameters=None):
        self.post(statement, parameters).close()

    def execute(self, statement, parameters=None):
        response = self.post(statement, parameters)
        try:
            return self.graph.hydrate(response.content)
        finally:
            response.close()

    def execute_one(self, statement, parameters=None):
        response = self.post(statement, parameters)
        results = self.graph.hydrate(response.content)
        try:
            return results.data[0][0]
        except IndexError:
            return None
        finally:
            response.close()

    def stream(self, statement, parameters=None):
        """ Execute the query and return a result iterator.
        """
        return IterableCypherResults(self.graph, self.post(statement, parameters))

    def begin(self):
        if self.transaction_uri:
            return CypherTransaction(self.transaction_uri)
        else:
            raise NotImplementedError("Transaction support not available from this "
                                      "Neo4j server version")


class CypherTransaction(object):
    """ A transaction is a transient resource that allows multiple Cypher
    statements to be executed within a single server transaction.
    """

    def __init__(self, uri):
        self.statements = []
        self.__begin = Resource(uri)
        self.__begin_commit = Resource(uri + "/commit")
        self.__execute = None
        self.__commit = None
        self.__finished = False

    def __assert_unfinished(self):
        if self.__finished:
            raise TransactionFinished()

    @property
    def _id(self):
        """ The internal server ID of this transaction, if available.
        """
        if self.__execute is None:
            return None
        else:
            return int(self.__execute.uri.path.segments[-1])

    @property
    def finished(self):
        """ Indicates whether or not this transaction has been completed or is
        still open.

        :return: :py:const:`True` if this transaction has finished,
                 :py:const:`False` otherwise
        """
        return self.__finished

    def append(self, statement, parameters=None):
        """ Append a statement to the current queue of statements to be
        executed.

        :param statement: the statement to execute
        :param parameters: a dictionary of execution parameters
        """
        self.__assert_unfinished()
        # OrderedDict is used here to avoid statement/parameters ordering bug
        self.statements.append(OrderedDict([
            ("statement", statement),
            ("parameters", dict(parameters or {})),
            ("resultDataContents", ["REST"]),
        ]))

    def post(self, resource):
        self.__assert_unfinished()
        rs = resource.post({"statements": self.statements})
<<<<<<< HEAD
        if rs.headers.has_key("location"):
            self.__execute = Resource(next(rs.headers.get("location")))
=======
        location = rs.location
        if location:
            self.__execute = Resource(location)
>>>>>>> a77415e1
        j = rs.content
        rs.close()
        self.statements = []
        if "commit" in j:
            self.__commit = Resource(j["commit"])
        if "errors" in j:
            errors = j["errors"]
            if len(errors) >= 1:
                error = errors[0]
                raise TransactionError.new(error["code"], error["message"])
        out = []
        for result in j["results"]:
            producer = RecordProducer(result["columns"])
            out.append([
                producer.produce(self.__begin.service_root.graph.hydrate(r["rest"]))
                for r in result["data"]
            ])
        return out

    def execute(self):
        """ Send all pending statements to the server for execution, leaving
        the transaction open for further statements.

        :return: list of results from pending statements
        """
        return self.post(self.__execute or self.__begin)

    def commit(self):
        """ Send all pending statements to the server for execution and commit
        the transaction.

        :return: list of results from pending statements
        """
        try:
            return self.post(self.__commit or self.__begin_commit)
        finally:
            self.__finished = True

    def rollback(self):
        """ Rollback the current transaction.
        """
        self.__assert_unfinished()
        try:
            if self.__execute:
                self.__execute.delete()
        finally:
            self.__finished = True


class CypherResults(object):
    """ A static set of results from a Cypher query.
    """

    @classmethod
    def hydrate(cls, data, graph):
        columns = data["columns"]
        rows = data["data"]
        producer = RecordProducer(columns)
        return cls(columns, [producer.produce(graph.hydrate(row)) for row in rows])

    def __init__(self, columns, data):
        self.columns = columns
        self.data = data

    def __repr__(self):
        column_widths = list(map(len, self.columns))
        for row in self.data:
            for i, value in enumerate(row):
                column_widths[i] = max(column_widths[i], len(str(value)))
        out = [" " + " | ".join(
            column.ljust(column_widths[i])
            for i, column in enumerate(self.columns)
        ) + " "]
        out += ["-" + "-+-".join(
            "-" * column_widths[i]
            for i, column in enumerate(self.columns)
        ) + "-"]
        for row in self.data:
            out.append(" " + " | ".join(ustr(value).ljust(column_widths[i])
                                        for i, value in enumerate(row)) + " ")
        out = "\n".join(out)
        if len(self.data) == 1:
            out += "\n(1 row)\n"
        else:
            out += "\n({0} rows)\n".format(len(self.data))
        return out

    def __len__(self):
        return len(self.data)

    def __getitem__(self, item):
        return self.data[item]

    def __iter__(self):
        return iter(self.data)


class IterableCypherResults(object):
    """ An iterable set of results from a Cypher query.

    ::

        query = graph.cypher.query("START n=node(*) RETURN n LIMIT 10")
        for record in query.stream():
            print record[0]

    Each record returned is cast into a :py:class:`namedtuple` with names
    derived from the resulting column names.

    .. note ::
        Results are available as returned from the server and are decoded
        incrementally. This means that there is no need to wait for the
        entire response to be received before processing can occur.
    """

    def __init__(self, graph, response):
        self.graph = graph
        self.__response = response
        self.__response_item = self.__response_iterator()
        self.columns = next(self.__response_item)

    def __response_iterator(self):
        producer = None
        columns = []
        record_data = None
        for key, value in self.__response:
            key_len = len(key)
            if key_len > 0:
                section = key[0]
                if section == "columns":
                    if key_len > 1:
                        columns.append(value)
                elif section == "data":
                    if key_len == 1:
                        producer = RecordProducer(columns)
                        yield tuple(columns)
                    elif key_len == 2:
                        if record_data is not None:
                            yield producer.produce(self.graph.hydrate(assembled(record_data)))
                        record_data = []
                    else:
                        record_data.append((key[2:], value))
        if record_data is not None:
            yield producer.produce(self.graph.hydrate(assembled(record_data)))
        self.close()

    def __iter__(self):
        return self

    def __next__(self):
        return next(self.__response_item)

    def next(self):
        return self.__next__()

    def close(self):
        """ Close results and free resources.
        """
        self.__response.close()


class Record(object):
    """ A single row of a Cypher execution result, holding a sequence of named
    values.
    """

    def __init__(self, producer, values):
        self.producer = producer
        self.values = tuple(values)

    def __repr__(self):
        return "Record(columns=%r, values=%r)" % (self.producer.columns, self.values)

    def __getattr__(self, attr):
        return self.values[self.producer.column_indexes[attr]]

    def __getitem__(self, item):
        if isinstance(item, (int, slice)):
            return self.values[item]
        else:
            return self.values[self.producer.column_indexes[item]]

    def __len__(self):
        return len(self.producer.columns)

    @property
    def columns(self):
        """ The column names defined for this record.

        :return: tuple of column names
        """
        return self.producer.columns


class RecordProducer(object):

    def __init__(self, columns):
        self.__columns = tuple(columns)
        self.__len = len(self.__columns)
        self.__column_indexes = dict((name, i) for i, name in enumerate(columns))

    def __repr__(self):
        return "RecordProducer(columns=%r)" % (self.__columns,)

    def __len__(self):
        return self.__len

    @property
    def columns(self):
        return self.__columns

    @property
    def column_indexes(self):
        return self.__column_indexes

    def produce(self, values):
        """ Produce a record from a set of values.
        """
        return Record(self, values)<|MERGE_RESOLUTION|>--- conflicted
+++ resolved
@@ -159,14 +159,9 @@
     def post(self, resource):
         self.__assert_unfinished()
         rs = resource.post({"statements": self.statements})
-<<<<<<< HEAD
-        if rs.headers.has_key("location"):
-            self.__execute = Resource(next(rs.headers.get("location")))
-=======
         location = rs.location
         if location:
             self.__execute = Resource(location)
->>>>>>> a77415e1
         j = rs.content
         rs.close()
         self.statements = []
